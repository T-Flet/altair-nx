--- conflicted
+++ resolved
@@ -662,15 +662,11 @@
         )
 
     # Layer the chart
-<<<<<<< HEAD
+    viz = edges + nodes
     if node_label:
-        viz = edges + nodes + node_labels
-=======
+        viz = viz + node_labels
     if isinstance(G, nx.DiGraph):
-        viz = edges + nodes + arrows
->>>>>>> 051da01d
-    else:
-        viz = edges + nodes
+        viz = viz + arrows
 
     # Remove ticks, axis, labels, etc.
     viz = viz.configure_axis(
