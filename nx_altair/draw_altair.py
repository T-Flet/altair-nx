import numpy as np
import altair as alt
import networkx as nx

from .core import to_pandas_edges, to_pandas_edges_arrows, to_pandas_nodes
from ._utils import is_arraylike

def draw_networkx_edges(
    G=None,
    pos=None,
    chart=None,
    layer=None,
    edgelist=None,
    width=1,
    alpha=1.0,
    edge_color='black',
    edge_cmap=None,
    tooltip=None,
    legend=False,
    **kwargs):
    """Draw the edges of the graph G.

    This draws only the edges of the graph G.

    Parameters
    ----------
    G : graph
       A networkx graph

    pos : dictionary
       A dictionary with nodes as keys and positions as values.
       Positions should be sequences of length 2.

    chart:

    edgelist : collection of edge tuples
       Draw only specified edges(default=G.edges())

    width : float, or array of floats
       Line width of edges (default=1.0)

    edge_color : color string, or array of floats
       Edge color. Can be a single color format string (default='r'),
       or a sequence of colors with the same length as edgelist.
       If numeric values are specified they will be mapped to
       colors using the edge_cmap and edge_vmin,edge_vmax parameters.

    alpha : float
       The edge transparency (default=1.0)

    edge_cmap : Matplotlib colormap
       Colormap for mapping intensities of edges (default=None)

    Returns
    -------
    viz: ``altair.Chart`` object
    """
    if chart is None:
        # Pandas dataframe of edges
        df_edges = to_pandas_edges(G, pos)

        # Build a chart
        edge_chart = alt.Chart(df_edges)
    else:
        df_edges = chart.layer[0].data
        edge_chart = chart.layer[0]

    marker_attrs = {}
    encoded_attrs = {}

    # ---------- Handle arguments ------------

    ###### node list argument
    if isinstance(edgelist, list):
        # Subset dataframe.
        df_edges = df_edges.loc[df_edges['pair'].isin(edgelist)]

    elif edgelist is not None:
        raise Exception("nodelist must be a list or None.")


    ###### Node size
    if isinstance(width, str):
        encoded_attrs["size"] = alt.Size(width, legend=None)

    elif isinstance(width, float) or isinstance(width, int):
        marker_attrs["strokeWidth"] = width

    else:
        raise Exception("width must be a string or int.")

    ###### node_color
    if not isinstance(edge_color, str):
        raise Exception("edge_color must be a string.")

    elif edge_color in df_edges.columns:
        encoded_attrs["color"] = alt.Color(edge_color, legend=None)

    else:
        marker_attrs["color"] = edge_color

    ##### alpha
    if isinstance(alpha, str):
        encoded_attrs["opacity"] = alpha

    elif isinstance(alpha, int) or isinstance(alpha, float):
        marker_attrs["opacity"] = alpha

    elif alpha is not None:
        raise Exception("alpha must be a string or None.")

    ##### alpha
    if isinstance(edge_cmap, str):
        encoded_attrs["color"] = alt.Color(
            edge_color,
            scale=alt.Scale(scheme=edge_cmap, legend=None),
            legend=None)

    elif edge_cmap is not None:
        raise Exception("edge_cmap must be a string (colormap name) or None.")

    if tooltip is not None:
        encoded_attrs['tooltip'] = tooltip

    # ---------- Construct visualization ------------

    # Draw edges
    edge_chart = edge_chart.mark_line(**marker_attrs).encode(
        alt.X('x', axis=alt.Axis(title='')),
        alt.Y('y', axis=alt.Axis(title='')),
        detail='edge',
        **encoded_attrs
    )

    if chart is not None:
        chart.layer[0] = edge_chart

    return edge_chart


def draw_networkx_arrows(
    G=None,
    pos=None,
    chart=None,
    layer=None,
    edgelist=None,
    arrow_width=2,
    arrow_length=.1,
    alpha=1.0,
    edge_color='black',
    edge_cmap=None,
    tooltip=None,
    legend=False,
    **kwargs):
    """Draw the edges of the graph G.

    This draws only the edges of the graph G.

    Parameters
    ----------
    G : graph
       A networkx graph

    pos : dictionary
       A dictionary with nodes as keys and positions as values.
       Positions should be sequences of length 2.

    chart:

    edgelist : collection of edge tuples
       Draw only specified edges(default=G.edges())

    arrow_width : float, optional (default=2.0)
       The width of arrow portions of edges.

    arrow_length : float, optional (default=.1)
       The perportion of the line to be occupied by the arrow.

    edge_color : color string, or array of floats
       Edge color. Can be a single color format string (default='r'),
       or a sequence of colors with the same length as edgelist.
       If numeric values are specified they will be mapped to
       colors using the edge_cmap and edge_vmin,edge_vmax parameters.

    alpha : float
       The edge transparency (default=1.0)

    edge_cmap : Matplotlib colormap
       Colormap for mapping intensities of edges (default=None)

    Returns
    -------
    viz: ``altair.Chart`` object
    """
    if chart is None:
        # Pandas dataframe of edges
        df_edge_arrows = to_pandas_edges_arrows(G, pos, arrow_length)

        # Build a chart
        edge_chart = alt.Chart(df_edge_arrows)
    else:
        df_edge_arrows = chart.layer[0].data
        edge_chart = chart.layer[0]

    marker_attrs = {}
    encoded_attrs = {}

    # ---------- Handle arguments ------------

    ###### node list argument
    if isinstance(edgelist, list):
        # Subset dataframe.
        df_edge_arrows = df_edge_arrows.loc[df_edge_arrows['pair'].isin(edgelist)]

    elif edgelist is not None:
        raise Exception("nodelist must be a list or None.")


    ###### Node size
    if isinstance(arrow_width, str):
        encoded_attrs["size"] = alt.Size(arrow_width, legend=None)

    elif isinstance(arrow_width, float) or isinstance(arrow_width, int):
        marker_attrs["strokeWidth"] = arrow_width

    else:
        raise Exception("arrow_width must be a string or int.")

    ###### node_color
    if not isinstance(edge_color, str):
        raise Exception("edge_color must be a string.")

    elif edge_color in df_edge_arrows.columns:
        encoded_attrs["color"] = alt.Color(edge_color, legend=None)

    else:
        marker_attrs["color"] = edge_color

    ##### alpha
    if isinstance(alpha, str):
        encoded_attrs["opacity"] = alpha

    elif isinstance(alpha, int) or isinstance(alpha, float):
        marker_attrs["opacity"] = alpha

    elif alpha is not None:
        raise Exception("alpha must be a string or None.")

    ##### alpha
    if isinstance(edge_cmap, str):
        encoded_attrs["color"] = alt.Color(
            edge_color,
            scale=alt.Scale(scheme=edge_cmap, legend=None),
            legend=None)

    elif edge_cmap is not None:
        raise Exception("edge_cmap must be a string (colormap name) or None.")

    if tooltip is not None:
        encoded_attrs['tooltip'] = tooltip

    # ---------- Construct visualization ------------

    # Draw edges
    edge_chart = edge_chart.mark_line(
        **marker_attrs
    ).encode(
        x='x',
        y='y',
        detail='edge',
        **encoded_attrs
    )

    if chart is not None:
        chart.layer[0] = edge_chart

    return edge_chart


def draw_networkx_nodes(
    G=None,
    pos=None,
    chart=None,
    layer=None,
    nodelist=None,
    node_size=300,
    node_color='red',
    alpha=1,
    cmap=None,
    tooltip=None,
    **kwargs
    ):
    """Draw the nodes of the graph G.

    This draws only the nodes of the graph G.

    Parameters
    ----------
    G : graph
       A networkx graph

    pos : dictionary
       A dictionary with nodes as keys and positions as values.
       Positions should be sequences of length 2.

    nodelist : list, optional
       Draw only specified nodes (default G.nodes())

    node_size : scalar or string
       Size of nodes (default=300).  If an array is specified it must be the
       same length as nodelist.

    node_color : color string, or array of floats
       Node color. Can be a single color format string (default='r'),
       or a  sequence of colors with the same length as nodelist.
       If numeric values are specified they will be mapped to
       colors using the cmap and vmin,vmax parameters.  See
       matplotlib.scatter for more details.

    node_shape :  string
       The shape of the node.  Specification is as matplotlib.scatter
       marker, one of 'so^>v<dph8' (default='o').

    alpha : float or array of floats
       The node transparency.  This can be a single alpha value (default=1.0),
       in which case it will be applied to all the nodes of color. Otherwise,
       if it is an array, the elements of alpha will be applied to the colors
       in order (cycling through alpha multiple times if necessary).

    cmap : Matplotlib colormap
       Colormap for mapping intensities of nodes (default=None)

    Returns
    -------
    viz: ``altair.Chart`` object
    """
    if layer is not None:
        node_chart = layer

    elif chart is not None:

        df_nodes = chart.layer[1].data
        node_chart = chart.layer[1]

    else:
        # Pandas dataframe of edges
        df_nodes = to_pandas_nodes(G, pos)

        # Build a chart
        node_chart = alt.Chart(df_nodes)


    marker_attrs = {}
    encoded_attrs = {}

    # ---------- Handle arguments ------------

    ###### node list argument
    if isinstance(nodelist, list):
        # Subset dataframe.
        df_nodes = df_nodes.loc[nodelist]

    elif nodelist is not None:
        raise Exception("nodelist must be a list or None.")


    ###### Node size
    if isinstance(node_size, str):
        encoded_attrs["size"] = alt.Size(node_size, legend=None)

    elif isinstance(node_size, int):
        marker_attrs["size"] = node_size

    else:
        raise Exception("node_size must be a string or int.")

    ###### node_color
    if not isinstance(node_color, str):
       raise Exception("node_color must be a string.")

    if node_color in df_nodes.columns:
        encoded_attrs["fill"] = node_color

    else:
        marker_attrs["fill"] = node_color

    ##### alpha
    if isinstance(alpha, str):
        encoded_attrs["opacity"] = alpha

    elif isinstance(alpha, int) or isinstance(alpha, float):
        marker_attrs["opacity"] = alpha

    elif alpha is not None:
        raise Exception("alpha must be a string or None.")

    ##### cmap
    if isinstance(cmap, str):
        encoded_attrs["fill"] = alt.Color(
            node_color,
            scale=alt.Scale(scheme=cmap))

    elif cmap is not None:
        raise Exception("cmap must be a string (colormap name) or None.")

    if tooltip is not None:
        encoded_attrs['tooltip'] = tooltip


    # ---------- Construct visualization ------------

    node_chart = node_chart.mark_point(
        **marker_attrs
    ).encode(
        x='x',
        y='y',
        **encoded_attrs
    )

    if chart is not None:
        chart.layer[1] = node_chart

    return node_chart

def draw_networkx_nodes_labels(
    G=None,
    pos=None,
    chart=None,
    layer=None,
    nodelist=None,
    font_size=15,
    node_label_color='black',
    node_label='label',
    **kwargs
    ):
    """Draw the nodes of the graph G.

    This draws only the nodes of the graph G.

    Parameters
    ----------
    G : graph
       A networkx graph

    pos : dictionary
       A dictionary with nodes as keys and positions as values.
       Positions should be sequences of length 2.

    nodelist : list, optional
       Draw only specified nodes (default G.nodes())

    font_size : scalar or string
       Size of nodes (default=15).  If an array is specified it must be the
       same length as nodelist.

    node_label_color : color string, or array of floats
       Node color. Can be a single color format string (default='r'),
       or a  sequence of colors with the same length as nodelist.
       If numeric values are specified they will be mapped to
       colors using the cmap and vmin,vmax parameters.  See
       matplotlib.scatter for more details.

    node_label : string
       The name of the node attribute to treat as a label.

    Returns
    -------
    viz: ``altair.Chart`` object
    """
    if layer is not None:
        node_chart = layer

    elif chart is not None:

        df_nodes = chart.layer[1].data
        node_chart = chart.layer[1]

    else:
        # Pandas dataframe of edges
        df_nodes = to_pandas_nodes(G, pos)

        # Build a chart
        node_chart = alt.Chart(df_nodes)


    marker_attrs = {}
    encoded_attrs = {}

    # ---------- Handle arguments ------------

    ###### node list argument
    if isinstance(nodelist, list):
        # Subset dataframe.
        df_nodes = df_nodes.loc[nodelist]

    elif nodelist is not None:
        raise Exception("nodelist must be a list or None.")


    ###### Node size
    if isinstance(font_size, str):
        encoded_attrs["size"] = alt.Size(font_size, legend=None)

    elif isinstance(font_size, int):
        marker_attrs["size"] = font_size

    else:
        raise Exception("node_size must be a string or int.")

    ###### node_color
    if not isinstance(node_label_color, str):
       raise Exception("node_color must be a string.")

    if node_label_color in df_nodes.columns:
        encoded_attrs["fill"] = node_label_color

    else:
        marker_attrs["fill"] = node_label_color


    # ---------- Construct visualization ------------

    node_chart = node_chart.mark_text(
        baseline='middle',
        **marker_attrs
    ).encode(
        x='x',
        y='y',
        text=node_label,
        **encoded_attrs
    )

    if chart is not None:
        chart.layer[1] = node_chart

    return node_chart

def draw_networkx(
    G=None,
    pos=None,
    chart=None,
    nodelist=None,
    edgelist=None,
    node_size=300,
    node_color='red',
    node_label=None,
    node_label_color='black',
    font_size=15,
    alpha=1,
    cmap=None,
    width=1,
    arrow_width=2,
    arrow_length=.1,
    edge_color='black',
    arrow_color='black',
    node_tooltip=None,
    edge_tooltip=None,
    edge_cmap=None):
    """Draw the graph G using Altair.

    nodelist : list, optional (default G.nodes())
       Draw only specified nodes

    edgelist : list, optional (default=G.edges())
       Draw only specified edges

    node_size : scalar or array, optional (default=300)
       Size of nodes.  If an array is specified it must be the
       same length as nodelist.

    node_color : color string, or array of floats, (default='r')
       Node color. Can be a single color format string,
       or a  sequence of colors with the same length as nodelist.
       If numeric values are specified they will be mapped to
       colors using the cmap and vmin,vmax parameters.  See
       matplotlib.scatter for more details.

    font_size : scalar or string
       Size of nodes (default=15).  If an array is specified it must be the
       same length as nodelist.

    node_label_color : color string, or array of floats
       Node color. Can be a single color format string (default='r'),
       or a  sequence of colors with the same length as nodelist.
       If numeric values are specified they will be mapped to
       colors using the cmap and vmin,vmax parameters.  See
       matplotlib.scatter for more details.

    node_label : string
       The name of the node attribute to treat as a label.

    alpha : float, optional (default=1.0)
       The node and edge transparency

    cmap : Matplotlib colormap, optional (default=None)
       Colormap for mapping intensities of nodes

    width : float, optional (default=1.0)
       Line width of edges

    arrow_width : float, optional (default=2.0)
       The width of arrow portions of edges.

    arrow_length : float, optional (default=.1)
       The perportion of the line to be occupied by the arrow.

    edge_color : color string, or array of floats (default='r')
       Edge color. Can be a single color format string,
       or a sequence of colors with the same length as edgelist.
       If numeric values are specified they will be mapped to
       colors using the edge_cmap and edge_vmin,edge_vmax parameters.

    arrow_color : color string, or array of floats (default='r')
       Arrow color. Can be a single color format string,
       or a sequence of colors with the same length as edgelist.
       If numeric values are specified they will be mapped to
       colors using the edge_cmap and edge_vmin,edge_vmax parameters.

    edge_cmap : Matplotlib colormap, optional (default=None)
       Colormap for mapping intensities of edges
    """
    # Draw edges
    if len(G.edges())>0:
        edges = draw_networkx_edges(
            G,
            pos,
            edgelist=edgelist,
            alpha=alpha,
            width=width,
            edge_color=edge_color,
            edge_cmap=edge_cmap,
            tooltip=edge_tooltip,
            )

        if isinstance(G, nx.DiGraph):
            # Draw edges
            arrows = draw_networkx_arrows(
                G,
                pos,
                edgelist=edgelist,
                alpha=alpha,
                arrow_width=arrow_width,
                arrow_length=arrow_length,
                edge_color=arrow_color,
                edge_cmap=edge_cmap,
                tooltip=edge_tooltip,
                )

    # Draw nodes
    if len(G.nodes())>0:
        nodes = draw_networkx_nodes(
            G,
            pos,
            nodelist=nodelist,
<<<<<<< HEAD
            node_size=node_size,
            node_color=node_color,
            alpha=alpha,
            cmap=cmap,
            tooltip=node_tooltip,
=======
            font_size=font_size,
            node_label_color=node_label_color,
            node_label=node_label
>>>>>>> d43b0485
        )

        # Draw node labels:
        if node_label:
            node_labels = draw_networkx_nodes_labels(
                G,
                pos,
                nodelist=nodelist,
                node_label_size=node_label_size,
                node_label_color=node_label_color,
                node_label=node_label
            )

    # Layer the chart
    viz = []
    if len(G.edges()):
        viz.append(edges)
        if isinstance(G, nx.DiGraph):
            viz.append(arrows)

    if len(G.nodes()):
        viz.append(nodes)
        if node_label:
            viz.append(node_labels)

    if viz:
        viz = alt.layer(*viz)
    else:
        raise ValueError("G does not contain any nodes or edges.")

    # Remove ticks, axis, labels, etc.
    viz = viz.configure_axis(
        ticks=False,
        grid=False,
        domain=False,
        labels=False,
    )
    return viz<|MERGE_RESOLUTION|>--- conflicted
+++ resolved
@@ -422,14 +422,14 @@
 
     return node_chart
 
-def draw_networkx_nodes_labels(
+def draw_networkx_labels(
     G=None,
     pos=None,
     chart=None,
     layer=None,
     nodelist=None,
     font_size=15,
-    node_label_color='black',
+    font_color='black',
     node_label='label',
     **kwargs
     ):
@@ -453,7 +453,7 @@
        Size of nodes (default=15).  If an array is specified it must be the
        same length as nodelist.
 
-    node_label_color : color string, or array of floats
+    font_color : color string, or array of floats
        Node color. Can be a single color format string (default='r'),
        or a  sequence of colors with the same length as nodelist.
        If numeric values are specified they will be mapped to
@@ -508,14 +508,14 @@
         raise Exception("node_size must be a string or int.")
 
     ###### node_color
-    if not isinstance(node_label_color, str):
+    if not isinstance(font_color, str):
        raise Exception("node_color must be a string.")
 
-    if node_label_color in df_nodes.columns:
-        encoded_attrs["fill"] = node_label_color
-
-    else:
-        marker_attrs["fill"] = node_label_color
+    if font_color in df_nodes.columns:
+        encoded_attrs["fill"] = font_color
+
+    else:
+        marker_attrs["fill"] = font_color
 
 
     # ---------- Construct visualization ------------
@@ -544,7 +544,7 @@
     node_size=300,
     node_color='red',
     node_label=None,
-    node_label_color='black',
+    font_color='black',
     font_size=15,
     alpha=1,
     cmap=None,
@@ -579,7 +579,7 @@
        Size of nodes (default=15).  If an array is specified it must be the
        same length as nodelist.
 
-    node_label_color : color string, or array of floats
+    font_color : color string, or array of floats
        Node color. Can be a single color format string (default='r'),
        or a  sequence of colors with the same length as nodelist.
        If numeric values are specified they will be mapped to
@@ -652,27 +652,21 @@
             G,
             pos,
             nodelist=nodelist,
-<<<<<<< HEAD
             node_size=node_size,
             node_color=node_color,
             alpha=alpha,
             cmap=cmap,
             tooltip=node_tooltip,
-=======
-            font_size=font_size,
-            node_label_color=node_label_color,
-            node_label=node_label
->>>>>>> d43b0485
         )
 
         # Draw node labels:
         if node_label:
-            node_labels = draw_networkx_nodes_labels(
+            labels = draw_networkx_labels(
                 G,
                 pos,
                 nodelist=nodelist,
-                node_label_size=node_label_size,
-                node_label_color=node_label_color,
+                font_size=font_size,
+                font_color=font_color,
                 node_label=node_label
             )
 
@@ -686,7 +680,7 @@
     if len(G.nodes()):
         viz.append(nodes)
         if node_label:
-            viz.append(node_labels)
+            viz.append(labels)
 
     if viz:
         viz = alt.layer(*viz)
