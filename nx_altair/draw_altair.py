--- conflicted
+++ resolved
@@ -669,17 +669,12 @@
         )
 
     # Layer the chart
-    viz = edges + nodes
+    viz = edges
+    if isinstance(G, nx.DiGraph):
+        viz += arrows
+    viz += nodes
     if node_label:
-        viz = viz + node_labels
-    if isinstance(G, nx.DiGraph):
-<<<<<<< HEAD
-        viz = viz + arrows
-=======
-        viz = edges + arrows + nodes
-    else:
-        viz = edges + nodes
->>>>>>> 753a39ac
+        viz += node_labels
 
     # Remove ticks, axis, labels, etc.
     viz = viz.configure_axis(
